;;; mips-mode.el --- Major-mode for MIPS assembly
;;
;; Copyright (C) 2016-2018 Henrik Lissner
;;
;; Author: Henrik Lissner <http://github/hlissner>
;; Maintainer: Henrik Lissner <henrik@lissner.net>
;; Created: September 8, 2016
;; Modified: March 21, 2018
;; Version: 1.1.1
;; Package-Version: 20180321.211
;; Keywords: languages mips assembly
;; Homepage: https://github.com/hlissner/emacs-mips-mode
;;
;; This file is not part of GNU Emacs.
;;
;;; Commentary:
;;
;; A major mode for MIPS Assembly, loosely based off haxor-mode. Written for the
;; MIPS Assembly track on exercism.io. A MIPS interpreter such as spim must be
;; installed for the code evaluation features.
;;
;;; Code:

(defgroup mips nil
  "Major mode for editing MIPS assembly."
  :prefix "mips-"
  :group 'languages
  :link '(url-link :tag "Github" "https://github.com/hlissner/emacs-mips-mode")
  :link '(emacs-commentary-link :tag "Commentary" "ng2-mode"))

(defcustom mips-interpreter "spim"
  "Path to the mips interpreter executable."
  :tag "MIPS Interpreter"
  :group 'mips
  :type 'string)

(defcustom mips-tab-width tab-width
  "Width of a tab for `mips-mode'."
  :tag "Tab width"
  :group 'mips
  :type 'integer)

(defcustom mips-baseline-column 0
  "Label definitions are aligned to this column."
  :tag "Indentation baseline."
  :group 'mips
  :type 'integer)

<<<<<<< HEAD
;; -------------------------------------------------------------------
;;; Font-Lock

(defconst mips-keywords
  '(;; Arithmetic insturctions
    "add"
    "sub"
    "addi"
    "addu"
    "subu"
    "addiu"
    ;; Multiplication/division
    "mult"
    "div"
    "rem"
    "multu"
    "divu"
    "mfhi"
    "mflo"
    "mul"
    "mulu"
    "mulo"
    "mulou"
    ;; Bitwise operations
    "not"
    "and"
    "or"
    "nor"
    "xor"
    "andi"
    "ori"
    "xori"
    ;; Shifts
    "sll"
    "srl"
    "sra"
    "sllv"
    "srlv"
    "srav"
    ;; Comparisons
    "seq"
    "sne"
    "sgt"
    "sgtu"
    "sge"
    "sgeu"
    "slt"
    "sltu"
    "slti"
    "sltiu"
    ;; Jump/branch
    "j"
    "jal"
    "jr"
    "jalr"
    "beq"
    "bne"
    "syscall"
    ;; Load/store
    "lui"
    "lb"
    "lbu"
    "lh"
    "lhu"
    "lw"
    "lwl"
    "lwr"
    "sb"
    "sh"
    "sw"
    "swl"
    "swr"
    ;; Concurrent load/store
    "ll"
    "sc"
    ;; Trap handling
    "break"
    "teq"
    "teqi"
    "tge"
    "tgei"
    "tgeu"
    "tgeiu"
    "tlt"
    "tlti"
    "tltu"
    "tltiu"
    "tne"
    "tnei"
    "rfe"
    ;; Pseudoinstructions
    "b"
    "bal"
    "bge"
    "bgt"
    "ble"
    "blt"
    "bgeu"
    "bleu"
    "bltu"
    "bgtu"
    "bgez"
    "blez"
    "bgtz"
    "bltz"
    "bnez"
    "beqz"
    "bltzal"
    "bgezal"
    "bgtu"
    "la"
    "li"
    "move"
    "movz"
    "movn"
    "nop"
    "clear"
    ;; Deprecated branch-hint pseudoinstructions
    "beql"
    "bnel"
    "bgtzl"
    "bgezl"
    "bltzl"
    "blezl"
    "bltzall"
    "bgezall"
    ;; Floating point instuctions
    ;; Arithmetic
    "add.s"
    "add.d"
    "sub.s"
    "sub.d"
    "mul.s"
    "mul.d"
    "div.s"
    "div.d"
    ;; Comparison
    "c.lt.s"
    "c.lt.d"
    "c.gt.s"
    "c.gt.d"
    "madd.s"
    "madd.d"
    "msub.s"
    "msub.d"
    "movt.s"
    "movt.d"
    "movn.s"
    "movn.d"
    "movz.s"
    "movz.d"
    "trunc.w.d"
    "trunc.w.s"
    ;; Conversion
    "cvt.s.d"
    "cvt.d.s"
    ;; Math
    "abs.s"
    "abs.d"
    "sqrt.s"
    "sqrt.d"
    ;; Load-store
    "l.s"
    "l.d"
    "s.s"
    "s.d"))

(defvar mips-defs
  '(".align"
    ".ascii"
    ".asciiz"
    ".byte"
    ".data"
    ".double"
    ".extern"
    ".float"
    ".globl"
    ".half"
    ".kdata"
    ".ktext"
    ".space"
    ".text"
    ".word"))

(defvar mips-re-label "^[ \t]*[a-zA-Z_0-9]*:")

(defvar mips-re-directive "^[ \\t]?+\\.")

(defvar mips-re-comment "^[ \\t]?+#")
=======
(defcustom mips-operator-column tab-width
  "Operators and directives are indented to this column."
  :tag "Operator column."
  :group 'mips
  :type 'integer)
>>>>>>> bbe9e35a

(defcustom mips-operands-column tab-width
  "Operands such as registers and label references are indented
to this column."
  :tag "Operands column."
  :group 'mips
  :initialize (lambda (s v) (set-default s (+ 4 (* 2 mips-operator-column))))
  :type 'integer)

(defcustom mips-comments-column 30
  "Comments are indented to this column."
  :tag "Comment column."
  :group 'mips
  :initialize (lambda (s v) (set-default s (+ 20 mips-operands-column)))
  :type 'integer)

(defcustom mips-after-indent-hook 'mips-cycle-point
  "Function to call after indenting."
  :tag "Indent callback."
  :group 'mips
  :type 'symbol)

(defcustom mips-indent-character 32
  "Indent character."
  :tag "Indent character."
  :group 'mips
  :type '(choice (const :tag "Space" 32)
                 (const :tag "Tab (flaky, don't use!)" 11)))

(defcustom mips-auto-indent nil
  "If non-nil, columns are aligned automatically during typing."
  :tag "Indent automatically."
  :group 'mips
  :set (lambda (s v)
         (set-default s v)
         (if v (add-hook 'post-command-hook #'mips-auto-indent)
             (remove-hook 'post-command--hook #'mips-auto-indent)))
  :type 'boolean)

<<<<<<< HEAD
;;
(defsubst mips--interpreter-buffer-name ()
=======
(defun mips--interpreter-buffer-name ()
>>>>>>> bbe9e35a
  "Return a buffer name for the preferred mips interpreter"
  (format "*%s*" mips-interpreter))

(defun mips--interpreter-file-arg ()
  "Return the appropriate argument to accept a file for the
current mips interpreter"
  (cond ((equal mips-interpreter "spim") "-file")))

(defun mips--last-label-line ()
  "Returns the line of the last label"
  (save-excursion
    (previous-line)
    (end-of-line)
    (re-search-backward "^[a-zA-Z0-9_]*:")
    (line-number-at-pos)))

(defun mips-run-buffer ()
<<<<<<< HEAD
  "Run the current buffer in a mips interpreter, and display the output in another 
window"
=======
  "Run the current buffer in a mips interpreter, and display the
output in another window"
>>>>>>> bbe9e35a
  (interactive)
  (let ((tmp-file (format "/tmp/mips-%s" (file-name-base))))
    (write-region (point-min) (point-max) tmp-file nil nil nil nil)
    (mips-run-file tmp-file)
    (delete-file tmp-file)))

(defun mips-run-region ()
<<<<<<< HEAD
  "Run the current region in a mips interpreter, and display the output in another 
window"
=======
  "Run the current region in a mips interpreter, and display the
output in another window"
>>>>>>> bbe9e35a
  (interactive)
  (let ((tmp-file (format "/tmp/mips-%s" (file-name-base))))
    (write-region (region-beginning) (region-end) tmp-file nil nil nil nil)
    (mips-run-file tmp-file)
    (delete-file tmp-file)))

(defun mips-run-file (&optional filename)
  "Run the file in a mips interpreter, and display the output in another window.
<<<<<<< HEAD
The interpreter will open filename. If filename is nil, it will open the current
buffer's file"
  (interactive (list (or filename buffer-file-name)))
  (when (buffer-live-p (get-buffer (mips--interpreter-buffer-name)))
    (kill-buffer (mips--interpreter-buffer-name)))
  (set-process-sentinel
   (start-process mips-interpreter
                  (mips--interpreter-buffer-name)
                  mips-interpreter (mips--interpreter-file-arg) filename)
   #'(lambda (p _m)
       (with-current-buffer (mips--interpreter-buffer-name)
         (if (not (zerop (process-exit-status p)))
             (comint-mode)
           (view-mode))
         (pop-to-buffer (current-buffer))))))

(defun mips-goto-label (&optional label)
=======
The interpreter will open filename. If filename is nil, it will
open the current buffer's file"
>>>>>>> bbe9e35a
  (interactive)
  (let ((label (or label (read-minibuffer "Go to Label: "))))
    (goto-char (point-min))
    (re-search-forward (format "[ \t]*%s:" label))))

(defun mips-goto-label-at-cursor ()
  "Jump to the label that matches the symbol at point."
  (interactive)
  (mips-goto-label (symbol-at-point)))

<<<<<<< HEAD
;; move point to next column, add spaces if necessary
;; with ARG move backwards column
(defun mips-goto-next-column (&optional arg)
  (interactive "P")
  (let* ((cc (current-column))
         (colnum (/ cc mips-tab-width))
         (spaces (- (* mips-tab-width (1+ colnum))
                    cc)))
    (move-to-column (+ (if arg
                           (- spaces (* 2 mips-tab-width))
                         spaces)
                       cc)
                    t)))

(defun mips-goto-prev-column ()
  (interactive)
  (mips-goto-next-column 'back))

(defvar mips-mode-map
  (let ((map (make-keymap)))
    (define-key map (kbd "<backtab>")    'mips-dedent)
    (define-key map (kbd "C-<return>")   'mips-goto-next-column)
    (define-key map (kbd "C-M-<return>") 'mips-goto-prev-column)
    (define-key map (kbd "C-c C-c")      'mips-run-buffer)
    (define-key map (kbd "C-c C-r")      'mips-run-region)
    (define-key map (kbd "C-c C-l")      'mips-goto-label-at-cursor)
=======
(defun mips-sanitize-buffer ()
  "Untabify and re-indent the buffer."
  ;; Tab-indenting is way too flaky for use, so until that's fixed,
  ;; this is a kinda-sorta cleanup thing (leading tab characters
  ;; trigger it), It's only called by `mips-mode', and can be removed
  ;; as soon as tabs work properly.
  (save-excursion
    (when (and (re-search-forward "^\t" nil t)
               (y-or-n-p "Sanitize (untabify/re-indent) buffer? "))
      (mips-indent-region (point-min) (point-max)))))

;;;;;;;;;;;;;;;;;
;; INDENTATION ;;
;;;;;;;;;;;;;;;;;
(defvar mips-line-re
  (concat
   "\\(?:[ \t]*\\)?\\([a-zA-Z0-9_]*:\\)?"      ;; label definition
   "\\(?:[ \t]*\\)?\\([\.a-zA-Z0-9_]*\\)?"     ;; opcode/operator
   "\\(?:[ \t]*\\)?\\(\".*\"\\|[^#\n^]+?\\)?"  ;; operands/registers
   "\\(?:[ \t]*\\)?\\(#[^\n]*\\)?$")           ;; comments
  "An (excessive) regexp to match MIPS assembly statements.")

(defvar mips-comment-line-re "^[ t]*#[^\n]*"
  "Regexp to match comment-only lines.")

(defvar mips-wp-char '(11 32)
  "A list of integers for whitespace.")

(defun mips-line ()
  "Return line at point as a string."
  (thing-at-point 'line t))

(defun mips-comment-line-p ()
  "Return true if line at point is comment-only."
  (string-match-p mips-comment-line-re (mips-line)))

(defun mips-pad-rxg (column group)
  "Match a MIPS assembly statement using `mips-line-re' and trim,
pad or backward-delete string segment in matching group GROUP
until COLUMN."
  (string-match mips-line-re (mips-line))
  (when (wholenump (match-beginning group))
    (move-to-column (match-beginning group))
    (when (< (current-column) (match-end group))
      (while (/= (current-column) column)
        (if (< (current-column) column)
          (insert mips-indent-character)
          (if (member (preceding-char) mips-wp-char)
            (delete-backward-char 1)
            (progn (message "Bumped into a wall at column %s!" (current-column))
                   (insert mips-indent-character) ;; pad one whitespace
                   (move-to-column column t)      ;; and bail out forward.
                   (while (member (char-after) mips-wp-char)
                     (delete-forward-char 1)))))))))

(defun mips-indent-line (&optional suppress-hook)
  "Indent MIPS assembly line at point and run hook."
  (interactive)
  (when (eobp) (open-line 1))
  (let ((line-before-indent (mips-line)))
    (if (mips-comment-line-p)
      (unless suppress-hook
        (mips-cycle-indent))
      (mips-align-all-columns)
      (unless suppress-hook
        (when (and mips-after-indent-hook (string-equal line-before-indent (mips-line)))
          (funcall mips-after-indent-hook))))))

(defun mips-align-all-columns ()
  "Align each column of a MIPS statement line."
  (save-mark-and-excursion
   (mips-pad-rxg mips-baseline-column 1)
   (mips-pad-rxg mips-operator-column 2)
   (mips-pad-rxg mips-operands-column 3)
   (mips-pad-rxg mips-comments-column 4)))

(defun mips-indent-region (start end)
  "Indent a region consisting of MIPS assembly statements."
  (interactive)
  (deactivate-mark)
  (let ((first-line (line-number-at-pos start))
        (last-line  (line-number-at-pos end)))
    (untabify (line-beginning-position first-line)
              (line-end-position last-line))
    (save-mark-and-excursion
     (goto-line first-line)
     (while (and (<= (line-number-at-pos (point)) last-line)
                 (not (eobp)))
       (funcall indent-line-function t)
       (forward-line)))
    (delete-trailing-whitespace start end)))

(defun mips-auto-indent ()
  (when (and mips-auto-indent
             (eq major-mode 'mips-mode)
             (and (stringp (mips-line))
                  (not (mips-comment-line-p))))
    (mips-align-all-columns)))

(defun mips-dedent ()
  "Dedent line to the baseline."
  (interactive)
  (deactivate-mark)
  (indent-line-to mips-baseline-column))

(defun mips-newline ()
  "`newline' for MIPS assembly." ;; to handle comment lines
  (interactive)
  (cond ((mips-comment-line-p)
         (open-line 1)
         (forward-line))
        (t (mips-indent-line t)
           (newline)
           (mips-indent-line)
           (back-to-indentation))))

(defun mips-cycle (func &rest args)
  (cond ((or (bolp) (< (current-column) mips-operator-column))
         (apply func mips-operator-column args))
        ((< (current-column) mips-operands-column)
         (apply func mips-operands-column args))
        ((< (current-column) mips-comments-column)
         (apply func mips-comments-column args))
        (t (apply func mips-baseline-column args))))

(defun mips-cycle-indent ()
  "Move indentation to the next \"significant\" column."
  (mips-cycle #'indent-line-to))

(defun mips-cycle-point ()
  "Move point to the next \"significant\" column."
  (mips-cycle #'move-to-column t))

;;;;;;;;;;;;;
;; FONTIFY ;;
;;;;;;;;;;;;;

(defvar mips-font-lock-keywords
  '( ;; Arithmetic insturctions
    "add" "sub" "addi" "subi" "addu" "addiu"
    ;; Multiplication/division
    "mult" "div" "rem" "multu" "divu" "mfhi" "mflo" "mul" "mulu" "mulo" "mulou"
    ;; Bitwise operations
    "not" "and" "or" "nor" "xor" "andi" "ori" "xori"
    ;; Shifts
    "sll" "srl" "sra" "sllv" "srlv" "srav"
    ;; Comparisons
    "seq" "sne" "sgt" "sgtu" "sge" "sgeu" "slt" "sltu" "slti" "sltiu"
    ;; Jump/branch
    "j" "jal" "jr" "jalr" "beq" "bne" "syscall"
    ;; Load/store
    "lui" "lb" "lbu" "lh" "lhu" "lw" "lwl" "lwr" "sb" "sh" "sw" "swl" "swr"
    ;; Concurrent load/store
    "ll" "sc"
    ;; Trap handling
    "break" "teq" "teqi" "tge" "tgei" "tgeu" "tgeiu" "tlt" "tlti" "tltu" "tltiu" "tne" "tnei" "rfe"
    ;; Pseudoinstructions
    "b" "bal" "bge" "bgt" "ble" "blt" "bgeu" "bleu" "bltu" "bgtu" "bgez" "blez" "bgtz"
    "bltz" "bnez" "beqz" "bltzal" "bgezal" "bgtu" "la" "li" "move" "movz" "movn" "nop" "clear"
    ;; Deprecated branch-hint pseudoinstructions
    "beql" "bnel" "bgtzl" "bgezl" "bltzl" "blezl" "bltzall" "bgezall"
    ;; Floating point instuctions
    ;; Arithmetic
    "add.s" "add.d" "sub.s" "sub.d" "mul.s" "mul.d" "div.s" "div.d"
    ;; Comparison
    "c.lt.s" "c.lt.d" "c.gt.s" "c.gt.d" "madd.s" "madd.d" "msub.s" "msub.d" "movt.s"
    "movt.d" "movn.s" "movn.d" "movz.s" "movz.d" "trunc.w.d" "trunc.w.s"
    ;; Conversion
    "cvt.s.d" "cvt.d.s"
    ;; Math
    "abs.s" "abs.d" "sqrt.s" "sqrt.d"
    ;; Load-store
    "l.s" "l.d" "s.s" "s.d"))

(defvar mips-font-lock-directives
  '(".align" ".ascii" ".asciiz" ".byte" ".data" ".double" ".extern" ".float"
    ".globl" ".half" ".kdata" ".ktext" ".space" ".text" ".word"))

(defvar mips-font-lock-defaults
  `((;; numbers
     ("\\_<-?[0-9]+\\>" . font-lock-constant-face)
     ;; stuff enclosed in "
     ("\"\\.\\*\\?" . font-lock-string-face)
     ;; labels
     ("[a-zA-Z_0-9]*:" . font-lock-function-name-face)
     (,(regexp-opt mips-font-lock-keywords 'words) . font-lock-keyword-face)
     ;; coprocessor load-store instructions
     ("[sl]wc[1-9]" . font-lock-keyword-face)
     (,(regexp-opt mips-font-lock-directives) . font-lock-preprocessor-face)
     ;; registers
     ("$\\(f?[0-2][0-9]\\|f?3[01]\\|[ft]?[0-9]\\|[vk][01]\\|a[0-3]\\|s[0-7]\\|[gsf]p\\|ra\\|at\\|zero\\)" . font-lock-type-face)
     ;; ("$\\([a-z0-9]\\{2\\}\\|zero\\)" . font-lock-constant-face)
     ;; special characters
     (":\\|,\\|;\\|{\\|}\\|=>\\|@\\|\\$\\|=" . font-lock-builtin-face))))

;;;;;;;;;;
;; MODE ;;
;;;;;;;;;;

(defvar mips-mode-map
  (let ((map (make-sparse-keymap)))
    (define-key map (kbd "<backtab>") #'mips-dedent)
    (define-key map (kbd "RET")       #'mips-newline)
    (define-key map (kbd "C-c C-c")   #'mips-run-buffer)
    (define-key map (kbd "C-c C-r")   #'mips-run-region)
    (define-key map (kbd "C-c C-l")   #'mips-goto-label-at-cursor)
>>>>>>> bbe9e35a
    map)
  "Keymap for mips-mode")

;; -------------------------------------------------------------------
;;; Major Mode

;;;###autoload
(define-derived-mode mips-mode prog-mode "MIPS Assembly"
  "Major mode for editing MIPS assembler code."
  (setq font-lock-defaults mips-font-lock-defaults
        comment-start "#"
        comment-end ""
        indent-line-function 'mips-indent-line
        indent-region-function 'mips-indent-region
        indent-tabs-mode nil)
  (when mips-tab-width
    (setq tab-width mips-tab-width))
<<<<<<< HEAD

  (modify-syntax-entry ?. "w" mips-mode-syntax-table)
  (modify-syntax-entry ?# "< b" mips-mode-syntax-table)
=======
  (mips-sanitize-buffer)
  (modify-syntax-entry ?#  "< b" mips-mode-syntax-table)
>>>>>>> bbe9e35a
  (modify-syntax-entry ?\n "> b" mips-mode-syntax-table))

;;;###autoload
(add-to-list 'auto-mode-alist '("\\.mips\\'" . mips-mode))

(provide 'mips-mode)
;;; mips-mode.el ends here<|MERGE_RESOLUTION|>--- conflicted
+++ resolved
@@ -46,203 +46,11 @@
   :group 'mips
   :type 'integer)
 
-<<<<<<< HEAD
-;; -------------------------------------------------------------------
-;;; Font-Lock
-
-(defconst mips-keywords
-  '(;; Arithmetic insturctions
-    "add"
-    "sub"
-    "addi"
-    "addu"
-    "subu"
-    "addiu"
-    ;; Multiplication/division
-    "mult"
-    "div"
-    "rem"
-    "multu"
-    "divu"
-    "mfhi"
-    "mflo"
-    "mul"
-    "mulu"
-    "mulo"
-    "mulou"
-    ;; Bitwise operations
-    "not"
-    "and"
-    "or"
-    "nor"
-    "xor"
-    "andi"
-    "ori"
-    "xori"
-    ;; Shifts
-    "sll"
-    "srl"
-    "sra"
-    "sllv"
-    "srlv"
-    "srav"
-    ;; Comparisons
-    "seq"
-    "sne"
-    "sgt"
-    "sgtu"
-    "sge"
-    "sgeu"
-    "slt"
-    "sltu"
-    "slti"
-    "sltiu"
-    ;; Jump/branch
-    "j"
-    "jal"
-    "jr"
-    "jalr"
-    "beq"
-    "bne"
-    "syscall"
-    ;; Load/store
-    "lui"
-    "lb"
-    "lbu"
-    "lh"
-    "lhu"
-    "lw"
-    "lwl"
-    "lwr"
-    "sb"
-    "sh"
-    "sw"
-    "swl"
-    "swr"
-    ;; Concurrent load/store
-    "ll"
-    "sc"
-    ;; Trap handling
-    "break"
-    "teq"
-    "teqi"
-    "tge"
-    "tgei"
-    "tgeu"
-    "tgeiu"
-    "tlt"
-    "tlti"
-    "tltu"
-    "tltiu"
-    "tne"
-    "tnei"
-    "rfe"
-    ;; Pseudoinstructions
-    "b"
-    "bal"
-    "bge"
-    "bgt"
-    "ble"
-    "blt"
-    "bgeu"
-    "bleu"
-    "bltu"
-    "bgtu"
-    "bgez"
-    "blez"
-    "bgtz"
-    "bltz"
-    "bnez"
-    "beqz"
-    "bltzal"
-    "bgezal"
-    "bgtu"
-    "la"
-    "li"
-    "move"
-    "movz"
-    "movn"
-    "nop"
-    "clear"
-    ;; Deprecated branch-hint pseudoinstructions
-    "beql"
-    "bnel"
-    "bgtzl"
-    "bgezl"
-    "bltzl"
-    "blezl"
-    "bltzall"
-    "bgezall"
-    ;; Floating point instuctions
-    ;; Arithmetic
-    "add.s"
-    "add.d"
-    "sub.s"
-    "sub.d"
-    "mul.s"
-    "mul.d"
-    "div.s"
-    "div.d"
-    ;; Comparison
-    "c.lt.s"
-    "c.lt.d"
-    "c.gt.s"
-    "c.gt.d"
-    "madd.s"
-    "madd.d"
-    "msub.s"
-    "msub.d"
-    "movt.s"
-    "movt.d"
-    "movn.s"
-    "movn.d"
-    "movz.s"
-    "movz.d"
-    "trunc.w.d"
-    "trunc.w.s"
-    ;; Conversion
-    "cvt.s.d"
-    "cvt.d.s"
-    ;; Math
-    "abs.s"
-    "abs.d"
-    "sqrt.s"
-    "sqrt.d"
-    ;; Load-store
-    "l.s"
-    "l.d"
-    "s.s"
-    "s.d"))
-
-(defvar mips-defs
-  '(".align"
-    ".ascii"
-    ".asciiz"
-    ".byte"
-    ".data"
-    ".double"
-    ".extern"
-    ".float"
-    ".globl"
-    ".half"
-    ".kdata"
-    ".ktext"
-    ".space"
-    ".text"
-    ".word"))
-
-(defvar mips-re-label "^[ \t]*[a-zA-Z_0-9]*:")
-
-(defvar mips-re-directive "^[ \\t]?+\\.")
-
-(defvar mips-re-comment "^[ \\t]?+#")
-=======
 (defcustom mips-operator-column tab-width
   "Operators and directives are indented to this column."
   :tag "Operator column."
   :group 'mips
   :type 'integer)
->>>>>>> bbe9e35a
 
 (defcustom mips-operands-column tab-width
   "Operands such as registers and label references are indented
@@ -282,12 +90,8 @@
              (remove-hook 'post-command--hook #'mips-auto-indent)))
   :type 'boolean)
 
-<<<<<<< HEAD
-;;
+;;;
 (defsubst mips--interpreter-buffer-name ()
-=======
-(defun mips--interpreter-buffer-name ()
->>>>>>> bbe9e35a
   "Return a buffer name for the preferred mips interpreter"
   (format "*%s*" mips-interpreter))
 
@@ -304,14 +108,34 @@
     (re-search-backward "^[a-zA-Z0-9_]*:")
     (line-number-at-pos)))
 
+;; FIXME: add imenu support for jumping to labels and such
+(defun mips-goto-label (&optional label)
+  (interactive)
+  (let ((label (or label (read-minibuffer "Go to Label: "))))
+    (goto-char (point-min))
+    (re-search-forward (format "[ \t]*%s:" label))))
+
+(defun mips-goto-label-at-cursor ()
+  "Jump to the label that matches the symbol at point."
+  (interactive)
+  (mips-goto-label (symbol-at-point)))
+
+(defun mips-sanitize-buffer ()
+  "Untabify and re-indent the buffer."
+  ;; Tab-indenting is way too flaky for use, so until that's fixed,
+  ;; this is a kinda-sorta cleanup thing (leading tab characters
+  ;; trigger it), It's only called by `mips-mode', and can be removed
+  ;; as soon as tabs work properly.
+  (save-excursion
+    (when (and (re-search-forward "^\t" nil t)
+               (y-or-n-p "Sanitize (untabify/re-indent) buffer? "))
+      (mips-indent-region (point-min) (point-max)))))
+
+;;; Interpreter
+
 (defun mips-run-buffer ()
-<<<<<<< HEAD
-  "Run the current buffer in a mips interpreter, and display the output in another 
-window"
-=======
   "Run the current buffer in a mips interpreter, and display the
 output in another window"
->>>>>>> bbe9e35a
   (interactive)
   (let ((tmp-file (format "/tmp/mips-%s" (file-name-base))))
     (write-region (point-min) (point-max) tmp-file nil nil nil nil)
@@ -319,13 +143,8 @@
     (delete-file tmp-file)))
 
 (defun mips-run-region ()
-<<<<<<< HEAD
-  "Run the current region in a mips interpreter, and display the output in another 
-window"
-=======
   "Run the current region in a mips interpreter, and display the
 output in another window"
->>>>>>> bbe9e35a
   (interactive)
   (let ((tmp-file (format "/tmp/mips-%s" (file-name-base))))
     (write-region (region-beginning) (region-end) tmp-file nil nil nil nil)
@@ -334,7 +153,6 @@
 
 (defun mips-run-file (&optional filename)
   "Run the file in a mips interpreter, and display the output in another window.
-<<<<<<< HEAD
 The interpreter will open filename. If filename is nil, it will open the current
 buffer's file"
   (interactive (list (or filename buffer-file-name)))
@@ -351,60 +169,6 @@
            (view-mode))
          (pop-to-buffer (current-buffer))))))
 
-(defun mips-goto-label (&optional label)
-=======
-The interpreter will open filename. If filename is nil, it will
-open the current buffer's file"
->>>>>>> bbe9e35a
-  (interactive)
-  (let ((label (or label (read-minibuffer "Go to Label: "))))
-    (goto-char (point-min))
-    (re-search-forward (format "[ \t]*%s:" label))))
-
-(defun mips-goto-label-at-cursor ()
-  "Jump to the label that matches the symbol at point."
-  (interactive)
-  (mips-goto-label (symbol-at-point)))
-
-<<<<<<< HEAD
-;; move point to next column, add spaces if necessary
-;; with ARG move backwards column
-(defun mips-goto-next-column (&optional arg)
-  (interactive "P")
-  (let* ((cc (current-column))
-         (colnum (/ cc mips-tab-width))
-         (spaces (- (* mips-tab-width (1+ colnum))
-                    cc)))
-    (move-to-column (+ (if arg
-                           (- spaces (* 2 mips-tab-width))
-                         spaces)
-                       cc)
-                    t)))
-
-(defun mips-goto-prev-column ()
-  (interactive)
-  (mips-goto-next-column 'back))
-
-(defvar mips-mode-map
-  (let ((map (make-keymap)))
-    (define-key map (kbd "<backtab>")    'mips-dedent)
-    (define-key map (kbd "C-<return>")   'mips-goto-next-column)
-    (define-key map (kbd "C-M-<return>") 'mips-goto-prev-column)
-    (define-key map (kbd "C-c C-c")      'mips-run-buffer)
-    (define-key map (kbd "C-c C-r")      'mips-run-region)
-    (define-key map (kbd "C-c C-l")      'mips-goto-label-at-cursor)
-=======
-(defun mips-sanitize-buffer ()
-  "Untabify and re-indent the buffer."
-  ;; Tab-indenting is way too flaky for use, so until that's fixed,
-  ;; this is a kinda-sorta cleanup thing (leading tab characters
-  ;; trigger it), It's only called by `mips-mode', and can be removed
-  ;; as soon as tabs work properly.
-  (save-excursion
-    (when (and (re-search-forward "^\t" nil t)
-               (y-or-n-p "Sanitize (untabify/re-indent) buffer? "))
-      (mips-indent-region (point-min) (point-max)))))
-
 ;;;;;;;;;;;;;;;;;
 ;; INDENTATION ;;
 ;;;;;;;;;;;;;;;;;
@@ -422,11 +186,11 @@
 (defvar mips-wp-char '(11 32)
   "A list of integers for whitespace.")
 
-(defun mips-line ()
+(defsubst mips-line ()
   "Return line at point as a string."
   (thing-at-point 'line t))
 
-(defun mips-comment-line-p ()
+(defsubst mips-comment-line-p ()
   "Return true if line at point is comment-only."
   (string-match-p mips-comment-line-re (mips-line)))
 
@@ -459,7 +223,8 @@
         (mips-cycle-indent))
       (mips-align-all-columns)
       (unless suppress-hook
-        (when (and mips-after-indent-hook (string-equal line-before-indent (mips-line)))
+        (when (and mips-after-indent-hook
+                   (string-equal line-before-indent (mips-line)))
           (funcall mips-after-indent-hook))))))
 
 (defun mips-align-all-columns ()
@@ -499,7 +264,7 @@
   (deactivate-mark)
   (indent-line-to mips-baseline-column))
 
-(defun mips-newline ()
+(defun mips-newline-dwim ()
   "`newline' for MIPS assembly." ;; to handle comment lines
   (interactive)
   (cond ((mips-comment-line-p)
@@ -596,11 +361,10 @@
 (defvar mips-mode-map
   (let ((map (make-sparse-keymap)))
     (define-key map (kbd "<backtab>") #'mips-dedent)
-    (define-key map (kbd "RET")       #'mips-newline)
+    (define-key map (kbd "RET")       #'mips-newline-dwim)
     (define-key map (kbd "C-c C-c")   #'mips-run-buffer)
     (define-key map (kbd "C-c C-r")   #'mips-run-region)
     (define-key map (kbd "C-c C-l")   #'mips-goto-label-at-cursor)
->>>>>>> bbe9e35a
     map)
   "Keymap for mips-mode")
 
@@ -618,14 +382,11 @@
         indent-tabs-mode nil)
   (when mips-tab-width
     (setq tab-width mips-tab-width))
-<<<<<<< HEAD
+
+  (mips-sanitize-buffer)
 
   (modify-syntax-entry ?. "w" mips-mode-syntax-table)
-  (modify-syntax-entry ?# "< b" mips-mode-syntax-table)
-=======
-  (mips-sanitize-buffer)
   (modify-syntax-entry ?#  "< b" mips-mode-syntax-table)
->>>>>>> bbe9e35a
   (modify-syntax-entry ?\n "> b" mips-mode-syntax-table))
 
 ;;;###autoload
