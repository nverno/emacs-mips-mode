;;; mips-mode.el --- Major-mode for MIPS assembly
;;
;; Copyright (C) 2016-2018 Henrik Lissner
;;
;; Author: Henrik Lissner <http://github/hlissner>
;; Maintainer: Henrik Lissner <henrik@lissner.net>
;; Created: September 8, 2016
;; Modified: March 21, 2018
;; Version: 1.1.1
;; Keywords: languages mips assembly
;; Homepage: https://github.com/hlissner/emacs-mips-mode
;;
;; This file is not part of GNU Emacs.
;;
;;; Commentary:
;;
;; A major mode for MIPS Assembly, loosely based off haxor-mode. Written for the
;; MIPS Assembly track on exercism.io. A MIPS interpreter such as spim must be
;; installed for the code evaluation features.
;;
;;; Code:

(defgroup mips nil
  "Major mode for editing MIPS assembly."
  :prefix "mips-"
  :group 'languages
  :link '(url-link :tag "Github" "https://github.com/hlissner/emacs-mips-mode")
  :link '(emacs-commentary-link :tag "Commentary" "ng2-mode"))

(defcustom mips-tab-width tab-width
<<<<<<< HEAD
  "Width of a tab for MIPS mode"
=======
  "Width of a tab for `mips-mode'."
>>>>>>> e6c25201
  :tag "Tab width"
  :group 'mips
  :type 'integer)

(defcustom mips-interpreter "spim"
<<<<<<< HEAD
  "Interpreter to run mips code in"
=======
  "Path to the mips interpreter executable for running mips code with."
>>>>>>> e6c25201
  :tag "MIPS Interpreter"
  :group 'mips
  :type 'string)

<<<<<<< HEAD
;; -------------------------------------------------------------------
;;; Util

(defsubst mips--interpreter-buffer-name ()
  "Return a buffer name for the preferred mips interpreter"
  (format "*%s*" mips-interpreter))

(defun mips--interpreter-file-arg ()
  "Return the appropriate argument to accept a file for the current mips interpreter"
  (cond ((equal (file-name-nondirectory mips-interpreter) "spim") "-file")))

;; -------------------------------------------------------------------
;;; Font-Lock

(defconst mips-keywords
=======
(defvar mips-keywords
>>>>>>> e6c25201
  '(;; Arithmetic insturctions
    "add"
    "sub"
    "addi"
    "addu"
    "subu"
    "addiu"
    ;; Multiplication/division
    "mult"
    "div"
    "rem"
    "multu"
    "divu"
    "mfhi"
    "mflo"
    "mul"
    "mulu"
    "mulo"
    "mulou"
    ;; Bitwise operations
    "not"
    "and"
    "or"
    "nor"
    "xor"
    "andi"
    "ori"
    "xori"
    ;; Shifts
    "sll"
    "srl"
    "sra"
    "sllv"
    "srlv"
    "srav"
    ;; Comparisons
    "seq"
    "sne"
    "sgt"
    "sgtu"
    "sge"
    "sgeu"
    "slt"
    "sltu"
    "slti"
    "sltiu"
    ;; Jump/branch
    "j"
    "jal"
    "jr"
    "jalr"
    "beq"
    "bne"
    "syscall"
    ;; Load/store
    "lui"
    "lb"
    "lbu"
    "lh"
    "lhu"
    "lw"
    "lwl"
    "lwr"
    "sb"
    "sh"
    "sw"
    "swl"
    "swr"
    ;; Concurrent load/store
    "ll"
    "sc"
    ;; Trap handling
    "break"
    "teq"
    "teqi"
    "tge"
    "tgei"
    "tgeu"
    "tgeiu"
    "tlt"
    "tlti"
    "tltu"
    "tltiu"
    "tne"
    "tnei"
    "rfe"
    ;; Pseudoinstructions
    "b"
    "bal"
    "bge"
    "bgt"
    "ble"
    "blt"
    "bgeu"
    "bleu"
    "bltu"
    "bgtu"
    "bgez"
    "blez"
    "bgtz"
    "bltz"
    "bnez"
    "beqz"
    "bltzal"
    "bgezal"
    "bgtu"
    "la"
    "li"
    "move"
    "movz"
    "movn"
    "nop"
    "clear"
    ;; Deprecated branch-hint pseudoinstructions
    "beql"
    "bnel"
    "bgtzl"
    "bgezl"
    "bltzl"
    "blezl"
    "bltzall"
    "bgezall"
    ;; Floating point instuctions
    ;; Arithmetic
    "add.s"
    "add.d"
    "sub.s"
    "sub.d"
    "mul.s"
    "mul.d"
    "div.s"
    "div.d"
    ;; Comparison
    "c.lt.s"
    "c.lt.d"
    "c.gt.s"
    "c.gt.d"
    "madd.s"
    "madd.d"
    "msub.s"
    "msub.d"
    "movt.s"
    "movt.d"
    "movn.s"
    "movn.d"
    "movz.s"
    "movz.d"
    "trunc.w.d"
    "trunc.w.s"
    ;; Conversion
    "cvt.s.d"
    "cvt.d.s"
    ;; Math
    "abs.s"
    "abs.d"
    "sqrt.s"
    "sqrt.d"
    ;; Load-store
    "l.s"
    "l.d"
    "s.s"
    "s.d"))

(defvar mips-defs
  '(".align"
    ".ascii"
    ".asciiz"
    ".byte"
    ".data"
    ".double"
    ".extern"
    ".float"
    ".globl"
    ".half"
    ".kdata"
    ".ktext"
    ".space"
    ".text"
    ".word"))

(defvar mips-re-label "^[ \t]*[a-zA-Z_0-9]*:")

(defvar mips-re-directive "^[ \\t]?+\\.")

(defvar mips-re-comment "^[ \\t]?+#")

(defvar mips-font-lock-defaults
  `((;; numbers
     ("\\_<-?[0-9]+\\>" . font-lock-constant-face)
     ;; stuff enclosed in "
     ("\"\\.\\*\\?" . font-lock-string-face)
     ;; labels
     ("[a-zA-Z_0-9]*:" . font-lock-function-name-face)
     (,(regexp-opt mips-keywords 'words) . font-lock-keyword-face)
     ;; coprocessor load-store instructions
     ("[sl]wc[1-9]" . font-lock-keyword-face)
     (,(regexp-opt mips-defs) . font-lock-preprocessor-face)
     ;; registers
     ("$\\(f?[0-2][0-9]\\|f?3[01]\\|[ft]?[0-9]\\|[vk][01]\\|a[0-3]\\|s[0-7]\\|[gsf]p\\|ra\\|at\\|zero\\)" . font-lock-type-face)
     ;; ("$\\([a-z0-9]\\{2\\}\\|zero\\)" . font-lock-constant-face)
     ;; special characters
     (":\\|,\\|;\\|{\\|}\\|=>\\|@\\|\\$\\|=" . font-lock-builtin-face))))

<<<<<<< HEAD
;; -------------------------------------------------------------------
;;; Indentation

(defvar mips--label-re "^[ \t]*[a-zA-Z][a-zA-Z_0-9]*:")

;; are we on a label line
(defsubst mips--label-line-p ()
  (beginning-of-line)
  (looking-at-p mips--label-re))

(defun mips--calculate-indent-level ()
  "Returns the number of spaces indenting the last label."
  (save-excursion
    (if (mips--label-line-p)
        (current-indentation)
      (if (mips--goto-last-label-line)
          (+ mips-tab-width (current-indentation))
        (current-indentation)))))

;; goto last label line if there is one, otherwise nil -- moves point
(defun mips--goto-last-label-line ()
  (ignore-errors
    (and (re-search-backward "^[ \t]*[a-zA-Z][a-zA-Z_0-9]*:")
        (line-number-at-pos))))

;; works like python indent, multiple tabs in a row adjusts indent
(defun mips-indent (&optional region)
  (interactive)
  (let ((ci (current-indentation))
        (need (mips--calculate-indent-level)))
    (save-excursion
      (if (and (not region) (equal last-command 'indent-for-tab-command))
          (if (/= ci 0)
              (indent-line-to (* (/ (- ci 1) mips-tab-width) mips-tab-width))
            (indent-line-to (+ mips-tab-width need)))
        (indent-line-to need)))
    (if (< (current-column) (current-indentation))
        (forward-to-indentation 0))))
=======
;;
(defun mips--interpreter-buffer-name ()
  "Return a buffer name for the preferred mips interpreter"
  (format "*%s*" mips-interpreter))

(defun mips--interpreter-file-arg ()
  "Return the appropriate argument to accept a file for the current mips interpreter"
  (cond ((equal mips-interpreter "spim") "-file")))

(defun mips--last-label-line ()
  "Returns the line of the last label"
  (save-excursion
    (previous-line)
    (end-of-line)
    (re-search-backward mips-re-label)
    (line-number-at-pos)))

(defun mips-indent ()
  "Indent the current line(s)."
  (interactive)
  ;; ensure line when end or empty
  (when (or (eobp) (and (bobp) (eobp)))
    (open-line 1))
  (let ((line (thing-at-point 'line t)))
    (cond ((string-match-p mips-re-comment line)
           (mips-indent-label))
          ((string-match-p mips-re-directive line)
           (mips-indent-directive)
           (when (bolp) (back-to-indentation)))
          ((string-match-p mips-re-label line)
           (mips-indent-label))
          ;; assume that everything else is an instruction
          ((mips-mark-before-indent-column-p)
           (mips-indent-instruction)
           (back-to-indentation))
          (t (save-mark-and-excursion
              (mips-indent-instruction))))))
>>>>>>> e6c25201

(defun mips-dedent ()
  "Un-indent the current line."
  (interactive)
<<<<<<< HEAD
  (indent-line-to (- (mips--calculate-indent-level)
                     mips-tab-width)))

;; -------------------------------------------------------------------
;;; Commands
=======
  (indent-line-to 0))

(defun mips-indent-instruction ()
  (indent-line-to mips-tab-width))

(defun mips-indent-directive ()
  (when (mips-mark-before-indent-column-p)
    (back-to-indentation))
  (save-mark-and-excursion
   (indent-line-to mips-tab-width)))

(defun mips-indent-label ()
  (save-mark-and-excursion
   (mips-dedent)
   (mips-align-label-line)))

(defun mips-align-label-line ()
  (let ((line-length (length (thing-at-point 'line t))))
    (when (mips-line-label-only-p)
      (if (<= line-length mips-tab-width)
        (move-to-column mips-tab-width t)
        (end-of-line)))))

(defun mips-line-label-only-p ()
  (string-match-p "^[ \t]*[a-zA-Z_0-9]*:[ \t]?*$" (thing-at-point 'line t)))

(defun mips-mark-before-indent-column-p ()
  (string-match-p "^[ \\t]*$" (subseq (thing-at-point 'line t) 0 (current-column))))
>>>>>>> e6c25201

(defun mips-run-buffer ()
  "Run the current buffer in a mips interpreter, and display the output in another window"
  (interactive)
  (let ((tmp-file (format "/tmp/mips-%s" (file-name-base))))
    (write-region (point-min) (point-max) tmp-file nil nil nil nil)
    (mips-run-file tmp-file)
    (delete-file tmp-file)))

(defun mips-run-region ()
  "Run the current region in a mips interpreter, and display the output in another window"
  (interactive)
  (let ((tmp-file (format "/tmp/mips-%s" (file-name-base))))
    (write-region (region-beginning) (region-end) tmp-file nil nil nil nil)
    (mips-run-file tmp-file)
    (delete-file tmp-file)))

(defun mips-run-file (&optional filename)
  "Run the file in a mips interpreter, and display the output in another window.
The interpreter will open filename. If filename is nil, it will open the current
buffer's file"
<<<<<<< HEAD
  (interactive (list (or filename buffer-file-name)))
  (when (buffer-live-p (get-buffer (mips--interpreter-buffer-name)))
    (kill-buffer (mips--interpreter-buffer-name)))
  (set-process-sentinel
   (start-process mips-interpreter
                  (mips--interpreter-buffer-name)
                  mips-interpreter (mips--interpreter-file-arg) filename)
   #'(lambda (p _m)
       (with-current-buffer (mips--interpreter-buffer-name)
         (if (not (zerop (process-exit-status p)))
             (comint-mode)
           (view-mode))
         (pop-to-buffer (current-buffer))))))

(defun mips-goto-label (&optional label)
  (interactive)
  (let ((label (or label (read-minibuffer "Go to Label: "))))
    (goto-char (point-min))
    (re-search-forward (format "[ \t]*%s:" label))))
=======
  (interactive)
  (let ((file (or filename (buffer-file-name))))
    (when (buffer-live-p (get-buffer (mips--interpreter-buffer-name)))
      (kill-buffer (mips--interpreter-buffer-name)))
    (start-process mips-interpreter
                   (mips--interpreter-buffer-name)
                   mips-interpreter (mips--interpreter-file-arg) file))
  (pop-to-buffer (mips--interpreter-buffer-name))
  (read-only-mode t)
  (help-mode))

(defun mips-goto-label (label)
  "Jump to the label entitled LABEL."
  (interactive "sGo to Label: ")
  (let ((orig-pt (point)))
    (beginning-of-buffer)
    (unless (re-search-forward (format "[ \t]*%s:" label))
      (goto-char orig-pt))))
>>>>>>> e6c25201

(defun mips-goto-label-at-cursor ()
  "Jump to the label that matches the symbol at point."
  (interactive)
  (mips-goto-label (symbol-at-point)))

<<<<<<< HEAD
;; move point to next column, add spaces if necessary
;; with ARG move backwards column
(defun mips-goto-next-column (&optional arg)
  (interactive "P")
  (let* ((cc (current-column))
         (colnum (/ cc mips-tab-width))
         (spaces (- (* mips-tab-width (1+ colnum))
                    cc)))
    (move-to-column (+ (if arg
                           (- spaces (* 2 mips-tab-width))
                         spaces)
                       cc)
                    t)))

(defun mips-goto-prev-column ()
  (interactive)
  (mips-goto-next-column 'back))

(defvar mips-map
  (let ((map (make-keymap)))
    (define-key map (kbd "<backtab>")    'mips-dedent)
    (define-key map (kbd "C-<return>")   'mips-goto-next-column)
    (define-key map (kbd "C-M-<return>") 'mips-goto-prev-column)
    (define-key map (kbd "C-c C-c")      'mips-run-buffer)
    (define-key map (kbd "C-c C-r")      'mips-run-region)
    (define-key map (kbd "C-c C-l")      'mips-goto-label-at-cursor)
    map)
  "Keymap for mips-mode")

;; -------------------------------------------------------------------
;;; Major Mode
=======
(defvar mips-mode-map
  (let ((map (make-sparse-keymap)))
    (define-key map (kbd "<backtab>") #'mips-dedent)
    (define-key map (kbd "C-c C-c")   #'mips-run-buffer)
    (define-key map (kbd "C-c C-r")   #'mips-run-region)
    (define-key map (kbd "C-c C-l")   #'mips-goto-label-at-cursor)
    map)
  "Keymap for `mips-mode'.")
>>>>>>> e6c25201

;;;###autoload
(define-derived-mode mips-mode prog-mode "MIPS Assembly"
  "Major mode for editing MIPS assembler code."
  (setq font-lock-defaults mips-font-lock-defaults
        comment-start "#"
        comment-end ""
        indent-line-function 'mips-indent)
  (when mips-tab-width
    (setq tab-width mips-tab-width))
<<<<<<< HEAD

  (setq comment-start "#")
  (setq comment-end "")

  (use-local-map mips-map)
  (setq indent-line-function 'mips-indent)

  (modify-syntax-entry ?. "w" mips-mode-syntax-table)
  (modify-syntax-entry ?# "< b" mips-mode-syntax-table)
=======
  (modify-syntax-entry ?#  "< b" mips-mode-syntax-table)
>>>>>>> e6c25201
  (modify-syntax-entry ?\n "> b" mips-mode-syntax-table))

;;;###autoload
(add-to-list 'auto-mode-alist '("\\.mips\\'" . mips-mode))

(provide 'mips-mode)
;;; mips-mode.el ends here<|MERGE_RESOLUTION|>--- conflicted
+++ resolved
@@ -28,44 +28,21 @@
   :link '(emacs-commentary-link :tag "Commentary" "ng2-mode"))
 
 (defcustom mips-tab-width tab-width
-<<<<<<< HEAD
-  "Width of a tab for MIPS mode"
-=======
   "Width of a tab for `mips-mode'."
->>>>>>> e6c25201
   :tag "Tab width"
   :group 'mips
   :type 'integer)
 
 (defcustom mips-interpreter "spim"
-<<<<<<< HEAD
-  "Interpreter to run mips code in"
-=======
   "Path to the mips interpreter executable for running mips code with."
->>>>>>> e6c25201
   :tag "MIPS Interpreter"
   :group 'mips
   :type 'string)
 
-<<<<<<< HEAD
-;; -------------------------------------------------------------------
-;;; Util
-
-(defsubst mips--interpreter-buffer-name ()
-  "Return a buffer name for the preferred mips interpreter"
-  (format "*%s*" mips-interpreter))
-
-(defun mips--interpreter-file-arg ()
-  "Return the appropriate argument to accept a file for the current mips interpreter"
-  (cond ((equal (file-name-nondirectory mips-interpreter) "spim") "-file")))
-
 ;; -------------------------------------------------------------------
 ;;; Font-Lock
 
 (defconst mips-keywords
-=======
-(defvar mips-keywords
->>>>>>> e6c25201
   '(;; Arithmetic insturctions
     "add"
     "sub"
@@ -269,48 +246,8 @@
      ;; special characters
      (":\\|,\\|;\\|{\\|}\\|=>\\|@\\|\\$\\|=" . font-lock-builtin-face))))
 
-<<<<<<< HEAD
-;; -------------------------------------------------------------------
-;;; Indentation
-
-(defvar mips--label-re "^[ \t]*[a-zA-Z][a-zA-Z_0-9]*:")
-
-;; are we on a label line
-(defsubst mips--label-line-p ()
-  (beginning-of-line)
-  (looking-at-p mips--label-re))
-
-(defun mips--calculate-indent-level ()
-  "Returns the number of spaces indenting the last label."
-  (save-excursion
-    (if (mips--label-line-p)
-        (current-indentation)
-      (if (mips--goto-last-label-line)
-          (+ mips-tab-width (current-indentation))
-        (current-indentation)))))
-
-;; goto last label line if there is one, otherwise nil -- moves point
-(defun mips--goto-last-label-line ()
-  (ignore-errors
-    (and (re-search-backward "^[ \t]*[a-zA-Z][a-zA-Z_0-9]*:")
-        (line-number-at-pos))))
-
-;; works like python indent, multiple tabs in a row adjusts indent
-(defun mips-indent (&optional region)
-  (interactive)
-  (let ((ci (current-indentation))
-        (need (mips--calculate-indent-level)))
-    (save-excursion
-      (if (and (not region) (equal last-command 'indent-for-tab-command))
-          (if (/= ci 0)
-              (indent-line-to (* (/ (- ci 1) mips-tab-width) mips-tab-width))
-            (indent-line-to (+ mips-tab-width need)))
-        (indent-line-to need)))
-    (if (< (current-column) (current-indentation))
-        (forward-to-indentation 0))))
-=======
-;;
-(defun mips--interpreter-buffer-name ()
+;;
+(defsubst mips--interpreter-buffer-name ()
   "Return a buffer name for the preferred mips interpreter"
   (format "*%s*" mips-interpreter))
 
@@ -346,18 +283,10 @@
            (back-to-indentation))
           (t (save-mark-and-excursion
               (mips-indent-instruction))))))
->>>>>>> e6c25201
 
 (defun mips-dedent ()
   "Un-indent the current line."
   (interactive)
-<<<<<<< HEAD
-  (indent-line-to (- (mips--calculate-indent-level)
-                     mips-tab-width)))
-
-;; -------------------------------------------------------------------
-;;; Commands
-=======
   (indent-line-to 0))
 
 (defun mips-indent-instruction ()
@@ -386,10 +315,10 @@
 
 (defun mips-mark-before-indent-column-p ()
   (string-match-p "^[ \\t]*$" (subseq (thing-at-point 'line t) 0 (current-column))))
->>>>>>> e6c25201
 
 (defun mips-run-buffer ()
-  "Run the current buffer in a mips interpreter, and display the output in another window"
+  "Run the current buffer in a mips interpreter, and display the output in another 
+window"
   (interactive)
   (let ((tmp-file (format "/tmp/mips-%s" (file-name-base))))
     (write-region (point-min) (point-max) tmp-file nil nil nil nil)
@@ -397,7 +326,8 @@
     (delete-file tmp-file)))
 
 (defun mips-run-region ()
-  "Run the current region in a mips interpreter, and display the output in another window"
+  "Run the current region in a mips interpreter, and display the output in another 
+window"
   (interactive)
   (let ((tmp-file (format "/tmp/mips-%s" (file-name-base))))
     (write-region (region-beginning) (region-end) tmp-file nil nil nil nil)
@@ -408,7 +338,6 @@
   "Run the file in a mips interpreter, and display the output in another window.
 The interpreter will open filename. If filename is nil, it will open the current
 buffer's file"
-<<<<<<< HEAD
   (interactive (list (or filename buffer-file-name)))
   (when (buffer-live-p (get-buffer (mips--interpreter-buffer-name)))
     (kill-buffer (mips--interpreter-buffer-name)))
@@ -428,33 +357,12 @@
   (let ((label (or label (read-minibuffer "Go to Label: "))))
     (goto-char (point-min))
     (re-search-forward (format "[ \t]*%s:" label))))
-=======
-  (interactive)
-  (let ((file (or filename (buffer-file-name))))
-    (when (buffer-live-p (get-buffer (mips--interpreter-buffer-name)))
-      (kill-buffer (mips--interpreter-buffer-name)))
-    (start-process mips-interpreter
-                   (mips--interpreter-buffer-name)
-                   mips-interpreter (mips--interpreter-file-arg) file))
-  (pop-to-buffer (mips--interpreter-buffer-name))
-  (read-only-mode t)
-  (help-mode))
-
-(defun mips-goto-label (label)
-  "Jump to the label entitled LABEL."
-  (interactive "sGo to Label: ")
-  (let ((orig-pt (point)))
-    (beginning-of-buffer)
-    (unless (re-search-forward (format "[ \t]*%s:" label))
-      (goto-char orig-pt))))
->>>>>>> e6c25201
 
 (defun mips-goto-label-at-cursor ()
   "Jump to the label that matches the symbol at point."
   (interactive)
   (mips-goto-label (symbol-at-point)))
 
-<<<<<<< HEAD
 ;; move point to next column, add spaces if necessary
 ;; with ARG move backwards column
 (defun mips-goto-next-column (&optional arg)
@@ -473,7 +381,7 @@
   (interactive)
   (mips-goto-next-column 'back))
 
-(defvar mips-map
+(defvar mips-mode-map
   (let ((map (make-keymap)))
     (define-key map (kbd "<backtab>")    'mips-dedent)
     (define-key map (kbd "C-<return>")   'mips-goto-next-column)
@@ -486,16 +394,6 @@
 
 ;; -------------------------------------------------------------------
 ;;; Major Mode
-=======
-(defvar mips-mode-map
-  (let ((map (make-sparse-keymap)))
-    (define-key map (kbd "<backtab>") #'mips-dedent)
-    (define-key map (kbd "C-c C-c")   #'mips-run-buffer)
-    (define-key map (kbd "C-c C-r")   #'mips-run-region)
-    (define-key map (kbd "C-c C-l")   #'mips-goto-label-at-cursor)
-    map)
-  "Keymap for `mips-mode'.")
->>>>>>> e6c25201
 
 ;;;###autoload
 (define-derived-mode mips-mode prog-mode "MIPS Assembly"
@@ -506,19 +404,9 @@
         indent-line-function 'mips-indent)
   (when mips-tab-width
     (setq tab-width mips-tab-width))
-<<<<<<< HEAD
-
-  (setq comment-start "#")
-  (setq comment-end "")
-
-  (use-local-map mips-map)
-  (setq indent-line-function 'mips-indent)
 
   (modify-syntax-entry ?. "w" mips-mode-syntax-table)
   (modify-syntax-entry ?# "< b" mips-mode-syntax-table)
-=======
-  (modify-syntax-entry ?#  "< b" mips-mode-syntax-table)
->>>>>>> e6c25201
   (modify-syntax-entry ?\n "> b" mips-mode-syntax-table))
 
 ;;;###autoload
